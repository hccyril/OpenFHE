<<<<<<< HEAD
=======
07/28/2024: OpenFHE 1.1.0 (development) is released

* Adds scheme switching between CKKS and FHEW/TFHE
* Adds comparison and (arg)min evaluation in CKKS via scheme switching to FHEW/FHEW
* Implements a new FHEW/TFHE bootstrapping method proposed in https://eprint.iacr.org/2022/198 (EUROCRYPT'23)
* Adds support for multi-input Boolean gates
* Implements interactive CKKS bootstrapping based on threshold FHE
* Includes many optimizations for all FHE schemes, e.g., FHEW/TFHE bootstrapping is now 2x faster (takes 26 ms on a commodity laptop)
* Improves the Hardware Abstraction Layer
* Many bug fixes and documentation changes

The detailed list of changes is available at https://github.com/openfheorg/openfhe-development/pulls?q=is%3Apr+milestone%3A%22Release+1.1.0%22

>>>>>>> a485df1a
06/19/2023: OpenFHE 1.0.4 (stable) is released

* Optimizes hybrid key switching (#377)
* Several bugfixes for BFV (#422, #432)
* Several bugfixes for CKKS (#424, #436)
* Adds security work factors for the ring dimension of 64K (#439)
* Fixes examples for FHEW/TFHE (#335, #357)
* Adds support for gcc/g++ 13 (#430)
* Other bugfixes and small documentation changes

03/17/2023: OpenFHE 1.0.3 (stable) is released

* Corrects the noise estimation for BGV/BFV multiparty scenarios (#273)
* Adjusts the logic when trying to bootstrap CKKS ciphertexts with remaining levels (#305)
* Adds exception handling for several reported issues
* Fixes several examples
* Includes several documentation fixes

The detailed list is available at https://github.com/openfheorg/openfhe-development/pulls?q=is%3Apr+is%3Aclosed+milestone%3A%22Release+1.0.3%22

12/23/2022: OpenFHE 1.0.2 (stable) is released

* Fixes several compilation errors affecting selected environments
* Includes several documentation fixes

11/30/2022: OpenFHE 1.0.1 (stable) is released

* Fixed the serialization bug affecting DM/CGGI schemes (binfhe module)
* Added support for the Emscripten compiler (for WebAssembly compilation)

11/03/2022: OpenFHE 1.0.0 (development) is released

* Doubles the precision of CKKS bootstrapping
* Adds support for evaluating arbitrary smooth functions, including logistic function, sine, cosine, and division
* Implements recommendations for INDCPA^D secure implemementation of CKKS proposed in https://eprint.iacr.org/2022/816 (CRYPTO'22)
* Adds a new security mode for threshold FHE
* Fixes many bugs

10/17/2022: OpenFHE 0.9.5 (development) is released

* Improves precision of CKKS bootstrapping
* Fixes a building error in MacOS
* Includes other small bug fixes

10/05/2022: OpenFHE 0.9.4 (development) is released

* Fixes build errors for NATIVE_SIZE=32
* Includes other small bug fixes

09/16/2022: OpenFHE 0.9.3 (development) is released

* Fixes build errors in MinGW
* Fixes a compilation error with g++ 12
* Includes fixes for the Proxy Re-Encryption functionality

08/18/2022: OpenFHE 0.9.2 (development) is released

* Fixes a compilation error for some versions of MacOS
* Fixes a problem with docker configuration
* Includes bug fixes from PALISADE v1.11.7
* Adds support for RISC-V architecture
* Small optimizations for some of the CKKS operations

07/21/2022: OpenFHE 0.9.1 (development) is released

* Fixes a compilation error for NATIVE_SIZE=128 in MacOS
* Fixes small bugs

07/19/2022: OpenFHE 0.9.0 (development) is released

Includes all prior FHE functionality of PALISADE. Also adds the following new features:
* New BGV and BFV RNS variants proposed in https://eprint.iacr.org/2021/204
* A new CKKS RNS variant variant proposed in https://eprint.iacr.org/2020/1118
* A full RNS implementation of CKKS bootstrapping
* Adds support for multiple hardware acceleration backends using a Hardware Abstraction Layer feature
* Large-precision comparison and other algorithms proposed in https://eprint.iacr.org/2021/1337

**Note**: OpenFHE stems off of PALISADE. Refer to the following for [PALISADE release notes](https://gitlab.com/palisade/palisade-development/-/blob/master/Release_Notes.md)<|MERGE_RESOLUTION|>--- conflicted
+++ resolved
@@ -1,11 +1,10 @@
-<<<<<<< HEAD
-=======
 07/28/2024: OpenFHE 1.1.0 (development) is released
 
 * Adds scheme switching between CKKS and FHEW/TFHE
 * Adds comparison and (arg)min evaluation in CKKS via scheme switching to FHEW/FHEW
 * Implements a new FHEW/TFHE bootstrapping method proposed in https://eprint.iacr.org/2022/198 (EUROCRYPT'23)
 * Adds support for multi-input Boolean gates
+* Adds a parameter selection tool for FHEW/TFHE based on the lattice estimator (see https://github.com/openfheorg/openfhe-lattice-estimator)
 * Implements interactive CKKS bootstrapping based on threshold FHE
 * Includes many optimizations for all FHE schemes, e.g., FHEW/TFHE bootstrapping is now 2x faster (takes 26 ms on a commodity laptop)
 * Improves the Hardware Abstraction Layer
@@ -13,7 +12,6 @@
 
 The detailed list of changes is available at https://github.com/openfheorg/openfhe-development/pulls?q=is%3Apr+milestone%3A%22Release+1.1.0%22
 
->>>>>>> a485df1a
 06/19/2023: OpenFHE 1.0.4 (stable) is released
 
 * Optimizes hybrid key switching (#377)
