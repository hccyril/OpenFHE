//==================================================================================
// BSD 2-Clause License
//
// Copyright (c) 2014-2022, NJIT, Duality Technologies Inc. and other contributors
//
// All rights reserved.
//
// Author TPOC: contact@openfhe.org
//
// Redistribution and use in source and binary forms, with or without
// modification, are permitted provided that the following conditions are met:
//
// 1. Redistributions of source code must retain the above copyright notice, this
//    list of conditions and the following disclaimer.
//
// 2. Redistributions in binary form must reproduce the above copyright notice,
//    this list of conditions and the following disclaimer in the documentation
//    and/or other materials provided with the distribution.
//
// THIS SOFTWARE IS PROVIDED BY THE COPYRIGHT HOLDERS AND CONTRIBUTORS "AS IS"
// AND ANY EXPRESS OR IMPLIED WARRANTIES, INCLUDING, BUT NOT LIMITED TO, THE
// IMPLIED WARRANTIES OF MERCHANTABILITY AND FITNESS FOR A PARTICULAR PURPOSE ARE
// DISCLAIMED. IN NO EVENT SHALL THE COPYRIGHT HOLDER OR CONTRIBUTORS BE LIABLE
// FOR ANY DIRECT, INDIRECT, INCIDENTAL, SPECIAL, EXEMPLARY, OR CONSEQUENTIAL
// DAMAGES (INCLUDING, BUT NOT LIMITED TO, PROCUREMENT OF SUBSTITUTE GOODS OR
// SERVICES; LOSS OF USE, DATA, OR PROFITS; OR BUSINESS INTERRUPTION) HOWEVER
// CAUSED AND ON ANY THEORY OF LIABILITY, WHETHER IN CONTRACT, STRICT LIABILITY,
// OR TORT (INCLUDING NEGLIGENCE OR OTHERWISE) ARISING IN ANY WAY OUT OF THE USE
// OF THIS SOFTWARE, EVEN IF ADVISED OF THE POSSIBILITY OF SUCH DAMAGE.
//==================================================================================

#ifndef LBCRYPTO_UTILS_UTILITIES_H
#define LBCRYPTO_UTILS_UTILITIES_H

#include "config_core.h"
#include "utils/inttypes.h"

#include <climits>  // CHAR_BIT
#include <limits>   // std::numeric_limits
#include <string>
#include <type_traits>  // std::is_integral

/**
 * @namespace lbcrypto
 * The namespace of lbcrypto
 */
namespace lbcrypto {

/**
 * Determines if a number is a power of 2.
 *
 * @param Input to test if it is a power of 2.
 * @return is true if the unsigned int is a power of 2.
 */
template <typename T, std::enable_if_t<std::is_integral_v<T>, bool> = true>
inline constexpr bool IsPowerOfTwo(T Input) {
    return Input && !(Input & (Input - 1));
}

/**
 * Auxiliary function to replace a specific character "in" with another
 * character "out"
 *
 * @param str string where in which characters are replaced
 * @param in character being replaced
 * @param out character to be replaced with
 * @return the modified string.
 */
// auxiliary function to replace a specific character "in" with another
// character "out"
std::string replaceChar(std::string str, char in, char out);

// Lazy Reduction functions: 64-bit multiplier and 128-bit Barrett reducer
// Originally proposed for BFVrnsB
/**
 * check if adding two 64-bit number can cause overflow
 * @param a: operand 1
 * @param b: operand 2
 * @return 1 if overflow occurs, 0 otherwise
 */
inline uint64_t IsAdditionOverflow(uint64_t a, uint64_t b) {
    return (a + b) < b;
}

/**
 * add two 64-bit number with carry out, c = a + b
 * @param a: operand 1
 * @param b: operand 2
 * @param c: c = a + b
 * @return 1 if overflow occurs, 0 otherwise
 */

inline uint64_t AdditionWithCarryOut(uint64_t a, uint64_t b, uint64_t& c) {
    return (c = a + b) < b;
}

/**
 * GetIntegerTypeBitLength() calculates the number of all bits in type T and
 * std::enable_if<...> constrains the allowable types to primitive integers only.
 * All other types are excluded. Examples: enum, bool, floating point,
 * any class or struct (ex.: BigInteger, NativeIntegerT, etc.)
 * Ex: auto bitlen = GetIntegerTypeBitLength<short>(); bitlen == 16
 */
template <typename T, std::enable_if_t<std::is_integral_v<T> && !std::is_same_v<T, bool>, bool> = true>
inline constexpr usint GetIntegerTypeBitLength() {
    return sizeof(T) * CHAR_BIT;
}

// TODO (dsuponit): the name of this function Max64BitValue() is misleading as it returns the largest value
// that can be converted from double to int64_t and not the max value of int64_t. The function must be renamed!!!
<<<<<<< HEAD
constexpr int64_t Max64BitValue() {
    // (2^63-1)-(2^10-1) => 2^63-2^10 - max value that could be rounded to int64_t
    return static_cast<int64_t>((uint64_t(1) << 63) - (uint64_t(1) << 10));
}

inline bool is64BitOverflow(double d) {
    // 1. TODO (dsuponit): the name of this function is64BitOverflow() is misleading as it checks if
    // double can be converted to int64_t. The name should reflect that. something like isConvertableToInt64() The function must be renamed!!!
    // 2. TODO (dsuponit): the body of this function should probably be just 1 line as this function is asking a simple binary question if
    // there is an overflow or not:
    // return (std::abs(d) > Max64BitValue());
    // TO BE REVIEWED...
    const double EPSILON = 0.000001;

    return EPSILON < (std::abs(d) - Max64BitValue());
=======
inline constexpr int64_t Max64BitValue() {
    return static_cast<int64_t>((uint64_t(1) << 63) - (uint64_t(1) << 9) - 1);
}

// TODO (dsuponit): the name of this function is64BitOverflow() is misleading as it checks if double can be
// converted to int64_t. The name should reflect that. Something like isConvertableToInt64(). The function must be renamed!!!
inline bool is64BitOverflow(double d) {
    return std::abs(d) > static_cast<double>(Max64BitValue());
}

#if NATIVEINT == 128 && !defined(__EMSCRIPTEN__)
inline constexpr __int128 Max128BitValue() {
    return static_cast<__int128>(((unsigned __int128)1 << 127) - ((unsigned __int128)1 << 73) - (unsigned __int128)1);
}

inline bool is128BitOverflow(double d) {
    return std::abs(d) > static_cast<double>(Max128BitValue());
}

enum { MAX_DOUBLE_PRECISION = 52 };
#endif

inline bool isConvertableToNativeInt(double d) {
    if constexpr (NATIVEINT == 32)
        return std::abs(d) <= static_cast<double>(std::numeric_limits<int32_t>::max());
    if constexpr (NATIVEINT == 64)
        return std::abs(d) <= static_cast<double>(Max64BitValue());
#if NATIVEINT == 128 && !defined(__EMSCRIPTEN__)
    if constexpr (NATIVEINT == 128)
        return std::abs(d) <= static_cast<double>(Max128BitValue());
#endif
>>>>>>> a485df1a
}

}  // namespace lbcrypto

#endif<|MERGE_RESOLUTION|>--- conflicted
+++ resolved
@@ -108,23 +108,6 @@
 
 // TODO (dsuponit): the name of this function Max64BitValue() is misleading as it returns the largest value
 // that can be converted from double to int64_t and not the max value of int64_t. The function must be renamed!!!
-<<<<<<< HEAD
-constexpr int64_t Max64BitValue() {
-    // (2^63-1)-(2^10-1) => 2^63-2^10 - max value that could be rounded to int64_t
-    return static_cast<int64_t>((uint64_t(1) << 63) - (uint64_t(1) << 10));
-}
-
-inline bool is64BitOverflow(double d) {
-    // 1. TODO (dsuponit): the name of this function is64BitOverflow() is misleading as it checks if
-    // double can be converted to int64_t. The name should reflect that. something like isConvertableToInt64() The function must be renamed!!!
-    // 2. TODO (dsuponit): the body of this function should probably be just 1 line as this function is asking a simple binary question if
-    // there is an overflow or not:
-    // return (std::abs(d) > Max64BitValue());
-    // TO BE REVIEWED...
-    const double EPSILON = 0.000001;
-
-    return EPSILON < (std::abs(d) - Max64BitValue());
-=======
 inline constexpr int64_t Max64BitValue() {
     return static_cast<int64_t>((uint64_t(1) << 63) - (uint64_t(1) << 9) - 1);
 }
@@ -156,7 +139,6 @@
     if constexpr (NATIVEINT == 128)
         return std::abs(d) <= static_cast<double>(Max128BitValue());
 #endif
->>>>>>> a485df1a
 }
 
 }  // namespace lbcrypto
