--- conflicted
+++ resolved
@@ -44,8 +44,6 @@
 
 namespace lbcrypto {
 
-<<<<<<< HEAD
-=======
 SecurityLevel convertToSecurityLevel(const std::string& str) {
     if (str == "HEStd_128_classic")
         return HEStd_128_classic;
@@ -65,7 +63,6 @@
     std::string errMsg(std::string("Unknown SecurityLevel ") + str);
     OPENFHE_THROW(config_error, errMsg);
 }
->>>>>>> a485df1a
 SecurityLevel convertToSecurityLevel(uint32_t num) {
     auto secLevel = static_cast<SecurityLevel>(num);
     switch (secLevel) {
