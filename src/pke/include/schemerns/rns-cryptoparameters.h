//==================================================================================
// BSD 2-Clause License
//
// Copyright (c) 2014-2022, NJIT, Duality Technologies Inc. and other contributors
//
// All rights reserved.
//
// Author TPOC: contact@openfhe.org
//
// Redistribution and use in source and binary forms, with or without
// modification, are permitted provided that the following conditions are met:
//
// 1. Redistributions of source code must retain the above copyright notice, this
//    list of conditions and the following disclaimer.
//
// 2. Redistributions in binary form must reproduce the above copyright notice,
//    this list of conditions and the following disclaimer in the documentation
//    and/or other materials provided with the distribution.
//
// THIS SOFTWARE IS PROVIDED BY THE COPYRIGHT HOLDERS AND CONTRIBUTORS "AS IS"
// AND ANY EXPRESS OR IMPLIED WARRANTIES, INCLUDING, BUT NOT LIMITED TO, THE
// IMPLIED WARRANTIES OF MERCHANTABILITY AND FITNESS FOR A PARTICULAR PURPOSE ARE
// DISCLAIMED. IN NO EVENT SHALL THE COPYRIGHT HOLDER OR CONTRIBUTORS BE LIABLE
// FOR ANY DIRECT, INDIRECT, INCIDENTAL, SPECIAL, EXEMPLARY, OR CONSEQUENTIAL
// DAMAGES (INCLUDING, BUT NOT LIMITED TO, PROCUREMENT OF SUBSTITUTE GOODS OR
// SERVICES; LOSS OF USE, DATA, OR PROFITS; OR BUSINESS INTERRUPTION) HOWEVER
// CAUSED AND ON ANY THEORY OF LIABILITY, WHETHER IN CONTRACT, STRICT LIABILITY,
// OR TORT (INCLUDING NEGLIGENCE OR OTHERWISE) ARISING IN ANY WAY OUT OF THE USE
// OF THIS SOFTWARE, EVEN IF ADVISED OF THE POSSIBILITY OF SUCH DAMAGE.
//==================================================================================

#ifndef LBCRYPTO_CRYPTO_RNS_CRYPTOPARAMETERS_H
#define LBCRYPTO_CRYPTO_RNS_CRYPTOPARAMETERS_H

#include "lattice/lat-hal.h"

#include "schemebase/rlwe-cryptoparameters.h"

#include <string>
#include <vector>
#include <memory>

/**
 * @namespace lbcrypto
 * The namespace of lbcrypto
 */
namespace lbcrypto {

/**
 * @brief main implementation class to capture essential cryptoparameters of
 * any LBC system.
 * As CryptoParametersRNS is not an abstract class and we don't want to
 * instantiate, then we make all its constructors and the destructor protected
 * @tparam Element a ring element.
 */
class CryptoParametersRNS : public CryptoParametersRLWE<DCRTPoly> {
    using ParmType = typename DCRTPoly::Params;

protected:
    CryptoParametersRNS()
        : CryptoParametersRLWE<DCRTPoly>(),
          m_ksTechnique(BV),
          m_scalTechnique(FIXEDMANUAL),
          m_encTechnique(STANDARD),
          m_multTechnique(HPS),
          m_MPIntBootCiphertextCompressionLevel(SLACK) {}

    CryptoParametersRNS(const CryptoParametersRNS& rhs)
        : CryptoParametersRLWE<DCRTPoly>(rhs),
          m_ksTechnique(rhs.m_ksTechnique),
          m_scalTechnique(rhs.m_scalTechnique),
          m_encTechnique(rhs.m_encTechnique),
          m_multTechnique(rhs.m_multTechnique),
          m_MPIntBootCiphertextCompressionLevel(rhs.m_MPIntBootCiphertextCompressionLevel) {}

    /**
   * Constructor that initializes values.  Note that it is possible to set
   * parameters in a way that is overall infeasible for actual use. There are
   * fewer degrees of freedom than parameters provided.  Typically one chooses
   * the basic noise, assurance and security parameters as the typical
   * community-accepted values, then chooses the plaintext modulus and depth
   * as needed.  The element parameters should then be choosen to provide
   * correctness and security.  In some cases we would need to operate over
   * already encrypted/provided ciphertext and the depth needs to be
   * pre-computed for initial settings.
   *
   * @param params element parameters.
   * @param &plaintextModulus plaintext modulus.
   * @param distributionParameter noise distribution parameter.
   * @param assuranceMeasure assurance level.
   * @param securityLevel security level.
   * @param digitSize the size of the relinearization window.
   * @param secretKeyDist sets the secretKeyDist of operation: GAUSSIAN or UNIFORM_TERNARY
   * @param maxRelinSkDeg the maximum power of secret key for which the
   * relinearization key is generated
   * @param ksTech key switching method
   * @param scalTech scaling method
   * @param mPIntBootCiphertextCompressionLevel compression level
   */
    CryptoParametersRNS(std::shared_ptr<ParmType> params, const PlaintextModulus& plaintextModulus,
                        float distributionParameter, float assuranceMeasure, SecurityLevel securityLevel,
                        usint digitSize, SecretKeyDist secretKeyDist, int maxRelinSkDeg = 2,
                        KeySwitchTechnique ksTech = BV, ScalingTechnique scalTech = FIXEDMANUAL,
                        EncryptionTechnique encTech = STANDARD, MultiplicationTechnique multTech = HPS,
                        MultipartyMode multipartyMode                         = FIXED_NOISE_MULTIPARTY,
                        ExecutionMode executionMode                           = EXEC_EVALUATION,
                        DecryptionNoiseMode decryptionNoiseMode               = FIXED_NOISE_DECRYPT,
                        COMPRESSION_LEVEL mPIntBootCiphertextCompressionLevel = COMPRESSION_LEVEL::SLACK)
        : CryptoParametersRLWE<DCRTPoly>(std::move(params), EncodingParams(std::make_shared<EncodingParamsImpl>(plaintextModulus)),
                                         distributionParameter, assuranceMeasure, securityLevel, digitSize,
                                         maxRelinSkDeg, secretKeyDist, INDCPA, multipartyMode, executionMode,
                                         decryptionNoiseMode) {
        m_ksTechnique                         = ksTech;
        m_scalTechnique                       = scalTech;
        m_encTechnique                        = encTech;
        m_multTechnique                       = multTech;
        m_MPIntBootCiphertextCompressionLevel = mPIntBootCiphertextCompressionLevel;
    }

    CryptoParametersRNS(std::shared_ptr<ParmType> params, EncodingParams encodingParams, float distributionParameter,
                        float assuranceMeasure, SecurityLevel securityLevel, usint digitSize,
                        SecretKeyDist secretKeyDist, int maxRelinSkDeg = 2, KeySwitchTechnique ksTech = BV,
                        ScalingTechnique scalTech = FIXEDMANUAL, EncryptionTechnique encTech = STANDARD,
                        MultiplicationTechnique multTech = HPS, ProxyReEncryptionMode PREMode = INDCPA,
                        MultipartyMode multipartyMode           = FIXED_NOISE_MULTIPARTY,
                        ExecutionMode executionMode             = EXEC_EVALUATION,
                        DecryptionNoiseMode decryptionNoiseMode = FIXED_NOISE_DECRYPT, PlaintextModulus noiseScale = 1,
                        uint32_t statisticalSecurity = 30, uint32_t numAdversarialQueries = 1,
<<<<<<< HEAD
                        uint32_t thresholdNumOfParties = 1)
        : CryptoParametersRLWE<DCRTPoly>(params, encodingParams, distributionParameter, assuranceMeasure, securityLevel,
                                         digitSize, maxRelinSkDeg, secretKeyDist, PREMode, multipartyMode,
                                         executionMode, decryptionNoiseMode, noiseScale, statisticalSecurity,
                                         numAdversarialQueries, thresholdNumOfParties) {
        m_ksTechnique   = ksTech;
        m_scalTechnique = scalTech;
        m_encTechnique  = encTech;
        m_multTechnique = multTech;
=======
                        uint32_t thresholdNumOfParties                        = 1,
                        COMPRESSION_LEVEL mPIntBootCiphertextCompressionLevel = COMPRESSION_LEVEL::SLACK)
        : CryptoParametersRLWE<DCRTPoly>(std::move(params), std::move(encodingParams), distributionParameter, assuranceMeasure, securityLevel,
                                         digitSize, maxRelinSkDeg, secretKeyDist, PREMode, multipartyMode,
                                         executionMode, decryptionNoiseMode, noiseScale, statisticalSecurity,
                                         numAdversarialQueries, thresholdNumOfParties) {
        m_ksTechnique                         = ksTech;
        m_scalTechnique                       = scalTech;
        m_encTechnique                        = encTech;
        m_multTechnique                       = multTech;
        m_MPIntBootCiphertextCompressionLevel = mPIntBootCiphertextCompressionLevel;
>>>>>>> a485df1a
    }

    virtual ~CryptoParametersRNS() {}

public:
    /**
   * Computes all tables needed for decryption, homomorphic multiplication and key switching.
   * Even though this is a pure virtual function and must be overriden in all derived classes,
   * PrecomputeCRTTables() has its own implementation in the source file. It should be called from
   * derived classes' PrecomputeCRTTables() only and must not be called from CryptoParametersRNS::load().
   * @param ksTech the technique to use for key switching (e.g., BV or GHS).
   * @param scalTech the technique to use for scaling (e.g., FLEXIBLEAUTO or FIXEDMANUAL).
   */
    virtual void PrecomputeCRTTables(KeySwitchTechnique ksTech, ScalingTechnique scalTech, EncryptionTechnique encTech,
                                     MultiplicationTechnique multTech, uint32_t numPartQ, uint32_t auxBits,
                                     uint32_t extraBits) = 0;

    virtual uint64_t FindAuxPrimeStep() const;

    /**
   * == operator to compare to this instance of CryptoParametersBase object.
   *
   * @param &rhs CryptoParameters to check equality against.
   */
    bool operator==(const CryptoParametersBase<DCRTPoly>& rhs) const override {
        const auto* el = dynamic_cast<const CryptoParametersRNS*>(&rhs);

        if (el == nullptr)
            return false;

        return CryptoParametersBase<DCRTPoly>::operator==(rhs) && m_scalTechnique == el->GetScalingTechnique() &&
               m_ksTechnique == el->GetKeySwitchTechnique() && m_multTechnique == el->GetMultiplicationTechnique() &&
               m_encTechnique == el->GetEncryptionTechnique() && m_numPartQ == el->GetNumPartQ() &&
               m_auxBits == el->GetAuxBits() && m_extraBits == el->GetExtraBits() && m_PREMode == el->GetPREMode() &&
               m_multipartyMode == el->GetMultipartyMode() && m_executionMode == el->GetExecutionMode();
    }

    void PrintParameters(std::ostream& os) const override {
        CryptoParametersBase<DCRTPoly>::PrintParameters(os);
    }

    /////////////////////////////////////
    // PrecomputeCRTTables
    /////////////////////////////////////

    /**
   * Method to retrieve the technique to be used for key switching.
   *
   * @return the key switching technique.
   */
    enum KeySwitchTechnique GetKeySwitchTechnique() const {
        return m_ksTechnique;
    }

    /**
   * Method to retrieve the technique to be used for scaling.
   *
   * @return the scaling technique.
   */
    enum ScalingTechnique GetScalingTechnique() const {
        return m_scalTechnique;
    }

    /**
   * Method to retrieve the technique to be used for rescaling.
   *
   * @return the rescaling technique.
   */
    enum EncryptionTechnique GetEncryptionTechnique() const {
        return m_encTechnique;
    }

    /**
   * Method to retrieve the technique to be used for rescaling.
   *
   * @return the rescaling technique.
   */
    enum MultiplicationTechnique GetMultiplicationTechnique() const {
        return m_multTechnique;
    }

    uint32_t GetAuxBits() const {
        return m_auxBits;
    }

    uint32_t GetExtraBits() const {
        return m_extraBits;
    }

    const std::shared_ptr<ILDCRTParams<BigInteger>> GetParamsPK() const override {
        if ((m_ksTechnique == HYBRID) && (m_PREMode != NOT_SET))
            return m_paramsQP;
<<<<<<< HEAD
        }
        else if ((m_encTechnique == EXTENDED) && (m_paramsQr != nullptr)) {
=======
        if ((m_encTechnique == EXTENDED) && (m_paramsQr != nullptr))
>>>>>>> a485df1a
            return m_paramsQr;
        return m_params;
    }

    /////////////////////////////////////
    // BGVrns : ModReduce
    /////////////////////////////////////

    /**
   * Method that returns the NTL precomputions for [t]_{q_i}
   *
   * @return the pre-computed values.
   */
    const std::vector<NativeInteger>& GettModqPrecon() const {
        return m_tModqPrecon;
    }

    /**
   * Get the precomputed table of [-t^{-1}]_{q_i}
   *
   * @return the pre-computed values.
   */
    const NativeInteger& GetNegtInvModq(usint l) const {
        return m_negtInvModq[l];
    }

    /**
   * Method that returns the NTL precomputions for [-t^{-1}]_{q_i}
   *
   * @return the pre-computed values.
   */
    const NativeInteger& GetNegtInvModqPrecon(usint l) const {
        return m_negtInvModqPrecon[l];
    }

    /////////////////////////////////////
    // CKKSrns : DropLastElementAndScale
    /////////////////////////////////////

    /**
   * Q^(l) = \prod_{j=0}^{l-1}
   * Gets the precomputed table of [Q^(l)*[Q^(l)^{-1}]_{q_l}/q_l]_{q_i}
   *
   * @return the precomputed table
   */
    const std::vector<NativeInteger>& GetQlQlInvModqlDivqlModq(size_t i) const {
        return m_QlQlInvModqlDivqlModq[i];
    }

    /**
   * Q^(l) = \prod_{j=0}^{l-1}
   * Gets the NTL precomputions for [Q^(l)*[Q^(l)^{-1}]_{q_l}/q_l]_{q_i}
   *
   * @return the precomputed table
   */
    const std::vector<NativeInteger>& GetQlQlInvModqlDivqlModqPrecon(size_t i) const {
        return m_QlQlInvModqlDivqlModqPrecon[i];
    }

    /**
   * Gets the precomputed table of [q_i^{-1}]_{q_j}
   *
   * @return the precomputed table
   */
    const std::vector<NativeInteger>& GetqlInvModq(size_t i) const {
        return m_qlInvModq[i];
    }

    /**
   * Gets the NTL precomputions for [q_i^{-1}]_{q_j}
   *
   * @return the precomputed table
   */
    const std::vector<NativeInteger>& GetqlInvModqPrecon(size_t i) const {
        return m_qlInvModqPrecon[i];
    }

    /////////////////////////////////////
    // KeySwitchHybrid : KeyGen
    /////////////////////////////////////

    /**
   * Gets Q*P CRT basis
   * Q*P = {q_1,...,q_l,p_1,...,p_k}
   * Used in Hybrid key switch generation
   *
   * @return the precomputed CRT params
   */
    const std::shared_ptr<ILDCRTParams<BigInteger>> GetParamsQP() const {
        return m_paramsQP;
    }

    /**
   * Method that returns the number of digits.
   * Used in Hybrid key switch generation
   * @return the number of digits.
   */
    uint32_t GetNumPartQ() const {
        return m_numPartQ;
    }

    /**
   * Gets the precomputed table of [P]_{q_i}
   * Used in Hybrid key switch generation.
   * @return the precomputed table
   */
    const std::vector<NativeInteger>& GetPModq() const {
        return m_PModq;
    }

    /////////////////////////////////////
    // KeySwitchHybrid : KeySwitch
    /////////////////////////////////////

    /**
   * Gets the Auxiliary CRT basis {P} = {p_1,...,p_k}
   * Used in Hybrid key switching
   *
   * @return the parameters CRT params
   */
    const std::shared_ptr<ILDCRTParams<BigInteger>> GetParamsP() const {
        return m_paramsP;
    }

    /**
   * Method that returns the number of towers within every digit.
   * This is the alpha parameter from the paper (see documentation
   * for KeySwitchHHybrid).
   * Used in Hybrid key switching
   *
   * @return the number of towers per digit.
   */
    uint32_t GetNumPerPartQ() const {
        return m_numPerPartQ;
    }

    /*
   * Method that returns the number of partitions.
   * Used in Hybrid key switching
   *
   * @return the number of partitions.
   */
    uint32_t GetNumberOfQPartitions() const {
        return m_paramsPartQ.size();
    }

    /**
   * Method that returns the element parameters corresponding to
   * partitions {Q_j} of Q.
   * Used in Hybrid key switching
   *
   * @return the pre-computed values.
   */
    const std::shared_ptr<ILDCRTParams<BigInteger>>& GetParamsPartQ(uint32_t part) const {
        return m_paramsPartQ[part];
    }

    /*
   * Method that returns the element parameters corresponding to the
   * complementary basis of a single digit j, i.e., the basis consisting of
   * all other digits plus the special primes. Note that numTowers should be
   * up to l (where l is the number of towers).
   *
   * @param numTowers is the total number of towers there are in the
   * ciphertext.
   * @param digit is the index of the digit we want to get the complementary
   * partition from.
   * @return the partitions.
   */
    const std::shared_ptr<ILDCRTParams<BigInteger>>& GetParamsComplPartQ(uint32_t numTowers, uint32_t digit) const {
        return m_paramsComplPartQ[numTowers][digit];
    }

    /**
   * Method that returns the precomputed values for QHat^-1 mod qj within a
   * partition of towers, used in HYBRID.
   *
   * @return the pre-computed values.
   */
    const std::vector<NativeInteger>& GetPartQlHatInvModq(uint32_t part, uint32_t sublvl) const {
        if (part < m_PartQlHatInvModq.size() && sublvl < m_PartQlHatInvModq[part].size())
            return m_PartQlHatInvModq[part][sublvl];

        OPENFHE_THROW(math_error,
                      "CryptoParametersCKKS::GetPartitionQHatInvModQTable - "
                      "index out of bounds.");
    }

    /**
   * Barrett multiplication precomputations getter.
   *
   * @param index The number of towers in the ciphertext.
   * @return the pre-computed values.
   */
    const std::vector<NativeInteger>& GetPartQlHatInvModqPrecon(uint32_t part, uint32_t sublvl) const {
        if (part < m_PartQlHatInvModqPrecon.size() && sublvl < m_PartQlHatInvModqPrecon[part].size())
            return m_PartQlHatInvModqPrecon[part][sublvl];

        OPENFHE_THROW(math_error,
                      "CryptoParametersCKKS::"
                      "GetPartitionQHatInvModQPreconTable - index "
                      "out of bounds.");
    }

    /**
   * Barrett multiplication precomputations getter.
   *
   * @param index The table containing [PartQHat]_{p_j}
   * @return the pre-computed values.
   */
    const std::vector<std::vector<NativeInteger>>& GetPartQlHatModp(uint32_t lvl, uint32_t part) const {
        if (lvl < m_PartQlHatModp.size() && part < m_PartQlHatModp[lvl].size())
            return m_PartQlHatModp[lvl][part];

        OPENFHE_THROW(math_error,
                      "CryptoParametersCKKS::GetPartitionQHatModPTable - "
                      "index out of bounds.");
    }

    /**
   * Barrett multiplication precomputations getter.
   *
   * @param index The number of towers in the ciphertext.
   * @return the pre-computed values.
   */
    const std::vector<DoubleNativeInt>& GetmodComplPartqBarrettMu(uint32_t lvl, uint32_t part) const {
        if (lvl < m_modComplPartqBarrettMu.size() && part < m_modComplPartqBarrettMu[lvl].size())
            return m_modComplPartqBarrettMu[lvl][part];

        OPENFHE_THROW(math_error,
                      "CryptoParametersCKKS::GetPartitionPrecon - index out "
                      "of bounds.");
    }

    /**
   * Gets the precomputed table of [P^{-1}]_{q_i}
   * Used in GHS key switching
   *
   * See more in "A full RNS variant of approximate homomorphic
   * encryption" by Cheon, et. al. Section 4.
   *
   * @return the precomputed table
   */
    const std::vector<NativeInteger>& GetPInvModq() const {
        return m_PInvModq;
    }

    /**
   * Gets the NTL precomputions for [P^{-1}]_{q_i}
   * Used for speeding up GHS key switching.
   *
   * @return the precomputed table
   */
    const std::vector<NativeInteger>& GetPInvModqPrecon() const {
        return m_PInvModqPrecon;
    }

    /**
   * Get the precomputed table of [(P/p_j)^{-1}]_{p_j}
   * Used in GHS key switching.
   *
   * See more in "A full RNS variant of approximate homomorphic
   * encryption" by Cheon, et. al. Section 4.
   *
   * @return the precomputed table
   */
    const std::vector<NativeInteger>& GetPHatInvModp() const {
        return m_PHatInvModp;
    }

    /**
   * Get the NTL precomputions for [(P/p_j)^{-1}]_{p_j}
   *
   * @return the precomputed table
   */
    const std::vector<NativeInteger>& GetPHatInvModpPrecon() const {
        return m_PHatInvModpPrecon;
    }

    /**
   * Gets the precomputed table of [P/p_j]_{q_i}
   * Used in GHS key switching.
   *
   * See more in "A full RNS variant of approximate homomorphic
   * encryption" by Cheon, et. al. Section 4.
   *
   * @return the precomputed table
   */
    const std::vector<std::vector<NativeInteger>>& GetPHatModq() const {
        return m_PHatModq;
    }

    /**
   * Gets the Barrett modulo reduction precomputation for q_i
   *
   * @return the precomputed table
   */
    const std::vector<DoubleNativeInt>& GetModqBarrettMu() const {
        return m_modqBarrettMu;
    }

    /**
   * Method that returns the precomputed values for [t^(-1)]_{q_i}
   * Used in ModulusSwitching.
   *
   * @return the pre-computed values.
   */
    const std::vector<NativeInteger>& GettInvModq() const {
        return m_tInvModq;
    }

    /**
   * Method that returns the NTL precomputions for [t^{-1}]_{q_i}
   *
   * @return the pre-computed values.
   */
    const std::vector<NativeInteger>& GettInvModqPrecon() const {
        return m_tInvModqPrecon;
    }

    /**
   * Method that returns the precomputed values for [t^(-1)]_{p_j}
   * Used in KeySwitching.
   *
   * @return the pre-computed values.
   */
    const std::vector<NativeInteger>& GettInvModp() const {
        return m_tInvModp;
    }

    /**
   * Method that returns the NTL precomputions for [t^{-1}]_{p_j}
   *
   * @return the pre-computed values.
   */
    const std::vector<NativeInteger>& GettInvModpPrecon() const {
        return m_tInvModpPrecon;
    }

    /////////////////////////////////////
    // CKKSrns Scaling Factor
    /////////////////////////////////////

    /**
   * Method to retrieve the scaling factor of level l.
   * For FIXEDMANUAL scaling technique method always returns 2^p, where p corresponds to plaintext modulus
   * @param l For FLEXIBLEAUTO scaling technique the level whose scaling factor we want to learn.
   * Levels start from 0 (no scaling done - all towers) and go up to K-1, where K is the number of towers supported.
   * @return the scaling factor.
   */
    double GetScalingFactorReal(uint32_t l = 0) const {
        if (m_scalTechnique == FLEXIBLEAUTO || m_scalTechnique == FLEXIBLEAUTOEXT) {
            if (l >= m_scalingFactorsReal.size()) {
                // TODO: Return an error here.
                return m_approxSF;
            }

            return m_scalingFactorsReal[l];
        }

        return m_approxSF;
    }

    double GetScalingFactorRealBig(uint32_t l = 0) const {
        if (m_scalTechnique == FLEXIBLEAUTO || m_scalTechnique == FLEXIBLEAUTOEXT) {
            if (l >= m_scalingFactorsRealBig.size()) {
                // TODO: Return an error here.
                return m_approxSF;
            }

            return m_scalingFactorsRealBig[l];
        }

        return m_approxSF;
    }

    /**
   * Method to retrieve the modulus to be dropped of level l.
   * For FIXEDMANUAL rescaling technique method always returns 2^p, where p corresponds to plaintext modulus
   * @param l index of modulus to be dropped for FLEXIBLEAUTO scaling technique
   * @return the precomputed table
   */
    double GetModReduceFactor(uint32_t l = 0) const {
        if (m_scalTechnique == FLEXIBLEAUTO || m_scalTechnique == FLEXIBLEAUTOEXT) {
            return m_dmoduliQ[l];
        }

        return m_approxSF;
    }

    /////////////////////////////////////
    // BFVrns : Encrypt : POverQ
    /////////////////////////////////////

    const NativeInteger GetNegQModt() const {
        return m_negQModt;
    }

    const NativeInteger GetNegQModtPrecon() const {
        return m_negQModtPrecon;
    }

    const NativeInteger GetNegQrModt() const {
        return m_negQrModt;
    }

    const NativeInteger GetNegQrModtPrecon() const {
        return m_negQrModtPrecon;
    }

    /**
   * Method that returns the precomputed values for [t^(-1)]_{a} where a is from {q_i} U r
   * Used in ModulusSwitching.
   *
   * @return the pre-computed values.
   */
    const std::vector<NativeInteger>& GettInvModqr() const {
        return m_tInvModqr;
    }

    /////////////////////////////////////
    // BFVrns : Mult : ExpandCRTBasis
    /////////////////////////////////////

    const std::shared_ptr<ILDCRTParams<BigInteger>> GetParamsQl(usint l = 0) const {
        return m_paramsQl[l];
    }

    const std::vector<double>& GetQlQHatInvModqDivqFrac(usint l) const {
        return m_QlQHatInvModqDivqFrac[l];
    }

    const std::vector<std::vector<NativeInteger>>& GetQlQHatInvModqDivqModq(usint l) const {
        return m_QlQHatInvModqDivqModq[l];
    }

    /**
   * Gets the Auxiliary CRT basis {R} = {r_1,...,r_k}
   * used in homomorphic multiplication
   *
   * @return the precomputed CRT params
   */
    const std::shared_ptr<ILDCRTParams<BigInteger>> GetParamsRl(usint l = 0) const {
        return m_paramsRl[l];
    }

    /**
   * Gets the Auxiliary expanded CRT basis {S} = {Q*R} =
   * {{q_i},{r_k}} used in homomorphic multiplication
   *
   * @return the precomputed CRT params
   */
    const std::shared_ptr<ILDCRTParams<BigInteger>> GetParamsQlRl(usint l = 0) const {
        return m_paramsQlRl[l];
    }

    /**
   * Gets the precomputed table of [(Q/q_i)^{-1}]_{q_i}
   *
   * @return the precomputed table
   */
    const std::vector<NativeInteger>& GetQlHatInvModq(usint l = 0) const {
        return m_QlHatInvModq[l];
    }

    /**
   * Gets the NTL precomputations for [(Q/q_i)^{-1}]_{q_i}
   *
   * @return the precomputed table
   */
    const std::vector<NativeInteger>& GetQlHatInvModqPrecon(usint l = 0) const {
        return m_QlHatInvModqPrecon[l];
    }

    /**
   * Gets the precomputed table of [Q/q_i]_{r_k}
   *
   * @return the precomputed table
   */
    const std::vector<std::vector<NativeInteger>>& GetQlHatModr(usint l = 0) const {
        return m_QlHatModr[l];
    }

    /**
   * Gets the precomputed table of [\alpha*Q]_{r_k}
   *
   * @return the precomputed table
   */
    const std::vector<std::vector<NativeInteger>>& GetalphaQlModr(usint l = 0) const {
        return m_alphaQlModr[l];
    }

    const std::vector<NativeInteger>& GetmNegRlQHatInvModq(usint l = 0) const {
        return m_negRlQHatInvModq[l];
    }

    const std::vector<NativeInteger>& GetmNegRlQHatInvModqPrecon(usint l = 0) const {
        return m_negRlQHatInvModqPrecon[l];
    }

    const std::vector<std::vector<NativeInteger>>& GetqInvModr() const {
        return m_qInvModr;
    }

    /**
   * Gets the Barrett modulo reduction precomputations for r_k
   *
   * @return the precomputed table
   */
    std::vector<DoubleNativeInt> const& GetModrBarrettMu() const {
        return m_modrBarrettMu;
    }

    /**
   * Gets the precomputed table of 1./q_i
   *
   * @return the precomputed table
   */
    std::vector<double> const& GetqInv() const {
        return m_qInv;
    }

    /////////////////////////////////////
    // BFVrns : Mult : ScaleAndRound
    /////////////////////////////////////

    /**
   * For S = QR
   * Gets the precomputed table of \frac{[t*R*(S/s_m)^{-1}]_{s_m}/s_m}
   *
   * @return the precomputed table
   */
    const std::vector<double>& GettRSHatInvModsDivsFrac() const {
        return m_tRSHatInvModsDivsFrac;
    }

    /**
   * For S = QR
   * Gets the precomputed table of [\floor{t*R*(S/s_m)^{-1}/s_m}]_{r_k}
   *
   * @return the precomputed table
   */
    const std::vector<std::vector<NativeInteger>>& GettRSHatInvModsDivsModr() const {
        return m_tRSHatInvModsDivsModr;
    }

    /////////////////////////////////////
    // BFVrns : Mult : SwitchCRTBasis
    /////////////////////////////////////

    /**
   * Gets the precomputed table of [(R/r_k)^{-1}]_{r_k}
   *
   * @return the precomputed table
   */
    const std::vector<NativeInteger>& GetRlHatInvModr(usint l = 0) const {
        return m_RlHatInvModr[l];
    }

    /**
   * Gets the NTL precomputation for [(R/r_k)^{-1}]_{r_k}
   *
   * @return the precomputed table
   */
    const std::vector<NativeInteger>& GetRlHatInvModrPrecon(usint l = 0) const {
        return m_RlHatInvModrPrecon[l];
    }

    /**
   * Gets the precomputed table of [R/r_k]_{q_i}
   *
   * @return the precomputed table
   */
    const std::vector<std::vector<NativeInteger>>& GetRlHatModq(usint l = 0) const {
        return m_RlHatModq[l];
    }

    /**
   * Gets the precomputed table of [\alpha*P]_{q_i}
   *
   * @return the precomputed table
   */
    const std::vector<std::vector<NativeInteger>>& GetalphaRlModq(usint l = 0) const {
        return m_alphaRlModq[l];
    }

    const std::vector<double>& GettQlSlHatInvModsDivsFrac(usint l) const {
        return m_tQlSlHatInvModsDivsFrac[l];
    }

    const std::vector<std::vector<NativeInteger>>& GettQlSlHatInvModsDivsModq(usint l) const {
        return m_tQlSlHatInvModsDivsModq[l];
    }

    const std::vector<NativeInteger>& GetQlHatModq(usint l) const {
        return m_QlHatModq[l];
    }

    const std::vector<NativeInteger>& GetQlHatModqPrecon(usint l) const {
        return m_QlHatModqPrecon[l];
    }

    /**
   * Gets the precomputed table of 1./p_j
   *
   * @return the precomputed table
   */
    std::vector<double> const& GetrInv() const {
        return m_rInv;
    }

    /////////////////////////////////////
    // BFVrns : Decrypt : ScaleAndRound
    /////////////////////////////////////

    /**
   * Gets the precomputed table of \frac{t*{Q/q_i}^{-1}/q_i}
   *
   * @return the precomputed table
   */
    const std::vector<double>& GettQHatInvModqDivqFrac() const {
        return m_tQHatInvModqDivqFrac;
    }

    /**
   * When log2(q_i) >= 45 bits, B = \floor[2^{\ceil{log2(q_i)/2}}
   * Gets the precomputed table of \frac{t*{Q/q_i}^{-1}*B/q_i}
   *
   * @return the precomputed table
   */
    const std::vector<double>& GettQHatInvModqBDivqFrac() const {
        return m_tQHatInvModqBDivqFrac;
    }

    /**
   * Gets the precomputed table of [\floor{t*{Q/q_i}^{-1}/q_i}]_t
   *
   * @return the precomputed table
   */
    const std::vector<NativeInteger>& GettQHatInvModqDivqModt() const {
        return m_tQHatInvModqDivqModt;
    }

    /**
   * Gets the NTL precomputations for [\floor{t*{Q/q_i}^{-1}/q_i}]_t
   *
   * @return the precomputed table
   */
    const std::vector<NativeInteger>& GettQHatInvModqDivqModtPrecon() const {
        return m_tQHatInvModqDivqModtPrecon;
    }

    /**
   * When log2(q_i) >= 45 bits, B = \floor[2^{\ceil{log2(q_i)/2}}
   * Gets the precomputed table of [\floor{t*{Q/q_i}^{-1}*B/q_i}]_t
   *
   * @return the precomputed table
   */
    const std::vector<NativeInteger>& GettQHatInvModqBDivqModt() const {
        return m_tQHatInvModqBDivqModt;
    }

    /**
   * When log2(q_i) >= 45 bits, B = \floor[2^{\ceil{log2(q_i)/2}}
   * Gets the NTL precomputations for [\floor{t*{Q/q_i}^{-1}*B/q_i}]_t
   *
   * @return the precomputed table
   */
    const std::vector<NativeInteger>& GettQHatInvModqBDivqModtPrecon() const {
        return m_tQHatInvModqBDivqModtPrecon;
    }

    const NativeInteger& GetScalingFactorInt(usint l) const {
        if (m_scalTechnique == FLEXIBLEAUTO || m_scalTechnique == FLEXIBLEAUTOEXT) {
            if (l >= m_scalingFactorsInt.size()) {
                // TODO: Return an error here.
                return m_fixedSF;
            }
            return m_scalingFactorsInt[l];
        }
        return m_fixedSF;
    }

    const NativeInteger& GetScalingFactorIntBig(usint l) const {
        if (m_scalTechnique == FLEXIBLEAUTO || m_scalTechnique == FLEXIBLEAUTOEXT) {
            if (l >= m_scalingFactorsIntBig.size()) {
                // TODO: Return an error here.
                return m_fixedSF;
            }
            return m_scalingFactorsIntBig[l];
        }
        return m_fixedSF;
    }

    const NativeInteger& GetModReduceFactorInt(uint32_t l = 0) const {
        if (m_scalTechnique == FLEXIBLEAUTO || m_scalTechnique == FLEXIBLEAUTOEXT) {
            return m_qModt[l];
        }
        return m_fixedSF;
    }

    /////////////////////////////////////
    // BFVrns : Encrypt
    /////////////////////////////////////

    /**
   * Gets the precomputed table of 1./p_{q_i}
   *
   * @return the precomputed table
   */
    std::vector<NativeInteger> const& GetrInvModq() const {
        return m_rInvModq;
    }

    /**
   * Gets the Auxiliary CRT basis {Qr} = {Q U r}
   * used in BFV encryption in mode EXTENDED
   *
   * @return the precomputed CRT params
   */
    const std::shared_ptr<ILDCRTParams<BigInteger>> GetParamsQr() const {
        return m_paramsQr;
    }

    /////////////////////////////////////
    // BFVrnsB
    /////////////////////////////////////

    /**
   * Gets the Auxiliary CRT basis {Bsk} = {B U msk}
   * used in homomorphic multiplication
   *
   * @return the precomputed CRT params
   */
    const std::shared_ptr<ILDCRTParams<BigInteger>> GetParamsQBsk() const {
        return m_paramsQBsk;
    }

    /**
   * Gets the precomputed table of q_i
   *
   * @return the precomputed table
   */
    std::vector<NativeInteger> const& GetModuliQ() const {
        return m_moduliQ;
    }

    /**
   * Gets the precomputed table of bsk_j
   *
   * @return the precomputed table
   */
    std::vector<NativeInteger> const& GetModuliBsk() const {
        return m_moduliBsk;
    }

    /**
   * Gets the Barrett modulo reduction precomputation for bsk_j
   *
   * @return the precomputed table
   */
    std::vector<DoubleNativeInt> const& GetModbskBarrettMu() const {
        return m_modbskBarrettMu;
    }

    /**
   * Gets the precomputed table of [mtilde*(Q/q_i)^{-1}]_{q_i}
   *
   * @return the precomputed table
   */
    std::vector<NativeInteger> const& GetmtildeQHatInvModq() const {
        return m_mtildeQHatInvModq;
    }

    /**
   * Gets the NTL precomputations for [mtilde*(Q/q_i)^{-1}]_{q_i}
   *
   * @return the precomputed table
   */
    std::vector<NativeInteger> const& GetmtildeQHatInvModqPrecon() const {
        return m_mtildeQHatInvModqPrecon;
    }

    /**
   * Gets the precomputed table of [Q/q_i]_{bsk_j}
   *
   * @return the precomputed table
   */
    std::vector<std::vector<NativeInteger>> const& GetQHatModbsk() const {
        return m_QHatModbsk;
    }

    /**
   * Gets the precomputed table of [(q_i)^{-1}]_{bsk_j}
   *
   * @return the precomputed table
   */
    std::vector<std::vector<NativeInteger>> const& GetqInvModbsk() const {
        return m_qInvModbsk;
    }

    /**
   * Gets the precomputed table of [Q/q_i]_{mtilde}
   *
   * @return the precomputed table
   */
    std::vector<uint64_t> const& GetQHatModmtilde() const {
        return m_QHatModmtilde;
    }

    /**
   * Gets the precomputed table of [Q]_{bsk_j}
   *
   * @return the precomputed table
   */
    std::vector<NativeInteger> const& GetQModbsk() const {
        return m_QModbsk;
    }

    /**
   * Gets the NTL precomputations for [Q]_{bsk_j}
   *
   * @return the precomputed table
   */
    std::vector<NativeInteger> const& GetQModbskPrecon() const {
        return m_QModbskPrecon;
    }

    /**
   * Gets the precomputed [-Q^{-1}]_{mtilde}
   *
   * @return the precomputed value
   */
    uint64_t const& GetNegQInvModmtilde() const {
        return m_negQInvModmtilde;
    }

    /**
   * Gets the precomputed table of [mtilde^{-1}]_{bsk_j}
   *
   * @return the precomputed table
   */
    std::vector<NativeInteger> const& GetmtildeInvModbsk() const {
        return m_mtildeInvModbsk;
    }

    /**
   * Gets the NTL precomputations for [mtilde^{-1}]_{bsk_j}
   *
   * @return the precomputed table
   */
    std::vector<NativeInteger> const& GetmtildeInvModbskPrecon() const {
        return m_mtildeInvModbskPrecon;
    }

    /**
   * Gets the precomputed table of [t*(Q/q_i)^{-1}]_{q_i}
   *
   * @return the precomputed table
   */
    std::vector<NativeInteger> const& GettQHatInvModq() const {
        return m_tQHatInvModq;
    }

    /**
   * Gets the NTL precomputations for [t*(Q/q_i)^{-1}]_{q_i}
   *
   * @return the precomputed table
   */
    std::vector<NativeInteger> const& GettQHatInvModqPrecon() const {
        return m_tQHatInvModqPrecon;
    }

    /**
   * Gets the precomputed table of [t*gamma*(Q/q_i)^(-1)]_{q_i}
   *
   * @return the precomputed table
   */
    std::vector<NativeInteger> const& GettgammaQHatInvModq() const {
        return m_tgammaQHatInvModq;
    }

    /**
   * Gets the NTL precomputations for [t*gamma*(Q/q_i)^(-1)]_{q_i}
   *
   * @return the precomputed table
   */
    std::vector<NativeInteger> const& GettgammaQHatInvModqPrecon() const {
        return m_tgammaQHatInvModqPrecon;
    }

    /**
   * Gets the precomputed table of [t/Q]_{bsk_j}
   *
   * @return the precomputed table
   */
    std::vector<NativeInteger> const& GettQInvModbsk() const {
        return m_tQInvModbsk;
    }

    /**
   * Gets the NTL precomputations for [t/Q]_{bsk_j}
   *
   * @return the precomputed table
   */
    std::vector<NativeInteger> const& GettQInvModbskPrecon() const {
        return m_tQInvModbskPrecon;
    }

    /**
   * Gets the precomputed table of [(B/b_j)^{-1}]_{b_j}
   *
   * @return the precomputed table
   */
    std::vector<NativeInteger> const& GetBHatInvModb() const {
        return m_BHatInvModb;
    }

    /**
   * Gets the NTL precomputations for [(B/b_j)^{-1}]_{b_j}
   *
   * @return the precomputed table
   */
    std::vector<NativeInteger> const& GetBHatInvModbPrecon() const {
        return m_BHatInvModbPrecon;
    }

    /**
   * Gets the precomputed table of [B/b_j]_{msk}
   *
   * @return the precomputed table
   */
    std::vector<NativeInteger> const& GetBHatModmsk() const {
        return m_BHatModmsk;
    }

    /**
   * Gets the precomputed [B^{-1}]_msk
   *
   * @return the precomputed value
   */
    NativeInteger const& GetBInvModmsk() const {
        return m_BInvModmsk;
    }

    /**
   * Gets the NTL precomputions for [B^{-1}]_msk
   *
   * @return the precomputed value
   */
    NativeInteger const& GetBInvModmskPrecon() const {
        return m_BInvModmskPrecon;
    }

    /**
   * Gets the precomputed table of [B/b_j]_{q_i}
   *
   * @return the precomputed table
   */
    std::vector<std::vector<NativeInteger>> const& GetBHatModq() const {
        return m_BHatModq;
    }

    /**
   * Gets the precomputed table of [B]_{q_i}
   *
   * @return the precomputed table
   */
    std::vector<NativeInteger> const& GetBModq() const {
        return m_BModq;
    }

    /**
   * Gets the NTL precomputions for [B]_{q_i}
   *
   * @return the precomputed table
   */
    std::vector<NativeInteger> const& GetBModqPrecon() const {
        return m_BModqPrecon;
    }

    /**
   * Gets auxiliary modulus gamma
   *
   * @return gamma
   */
    uint32_t const& Getgamma() const {
        return m_gamma;
    }

    // TODO: use 64 bit words in case NativeInteger uses smaller word size
    /**
   * Gets t*gamma where t - plaintext modulus, gamma - auxiliary modulus
   *
   * @return t*gamma
   */
    NativeInteger const& Gettgamma() const {
        return m_tgamma;
    }

    /**
   * Gets the precomputed table of [-(q_i)^{-1}]_{t*gamma}
   *
   * @return the precomputed table
   */
    std::vector<NativeInteger> const& GetNegInvqModtgamma() const {
        return m_negInvqModtgamma;
    }

    /**
   * Gets the NTL precomputations for [-(q_i)^{-1}]_{t*gamma}
   *
   * @return the precomputed table
   */
    std::vector<NativeInteger> const& GetNegInvqModtgammaPrecon() const {
        return m_negInvqModtgammaPrecon;
    }

    /**
   * Gets the precomputed table of [*(Q/q_i/q_0)^{-1}]_{q_i}
   *
   * @return the precomputed table
   */
    std::vector<NativeInteger> const& GetMultipartyQHatInvModqAtIndex(usint l) const {
        return m_multipartyQHatInvModq[l];
    }

    /**
   * Gets the NTL precomputations for [*(Q/q_i/q_0)^{-1}]_{q_i}
   *
   * @return the precomputed table
   */
    std::vector<NativeInteger> const& GetMultipartyQHatInvModqPreconAtIndex(usint l) const {
        return m_multipartyQHatInvModqPrecon[l];
    }

    /**
   * Gets the precomputed table of [Q/q_i/q_0]_{q_0}
   *
   * @return the precomputed table
   */
    std::vector<std::vector<NativeInteger>> const& GetMultipartyQHatModq0AtIndex(usint l) const {
        return m_multipartyQHatModq0[l];
    }

    /**
   * Gets the precomputed table of [\alpha*Q/q_0]_{q_0} for 0 <= alpha <= 1
   *
   * @return the precomputed table
   */
    std::vector<std::vector<NativeInteger>> const& GetMultipartyAlphaQModq0AtIndex(usint l) const {
        return m_multipartyAlphaQModq0[l];
    }

    /**
   * Gets the Barrett modulo reduction precomputation for q_0
   *
   * @return the precomputed table
   */
    std::vector<DoubleNativeInt> const& GetMultipartyModq0BarrettMu() const {
        return m_multipartyModq0BarrettMu;
    }

    /**
   * Gets the precomputed table of \frac{1/q_i}
   *
   * @return the precomputed table
   */
    std::vector<double> const& GetMultipartyQInv() const {
        return m_multipartyQInv;
    }

    /////////////////////////////////////
    // CKKS RNS MultiParty Bootstrapping Parameter
    /////////////////////////////////////
    /**
   * Gets the Multi-Party Interactive Bootstrapping Ciphertext Compression Level
   * @return m_MPIntBootCiphertextCompressionLevel
   */
    COMPRESSION_LEVEL GetMPIntBootCiphertextCompressionLevel() const {
        return m_MPIntBootCiphertextCompressionLevel;
    }

protected:
    /////////////////////////////////////
    // PrecomputeCRTTables
    /////////////////////////////////////

    // Stores the technique to use for key switching
    enum KeySwitchTechnique m_ksTechnique;

    enum ScalingTechnique m_scalTechnique;

    enum EncryptionTechnique m_encTechnique;

    enum MultiplicationTechnique m_multTechnique;

    uint32_t m_auxBits = 0;

    uint32_t m_extraBits = 0;

    /////////////////////////////////////
    // BGVrns ModReduce
    /////////////////////////////////////

    // Stores NTL precomputations for [t]_{q_i}
    std::vector<NativeInteger> m_tModqPrecon;

    // Stores [-t^{-1}]_{q_i}
    std::vector<NativeInteger> m_negtInvModq;

    // Stores NTL precomputations for [-t^{-1}]_{q_i}
    std::vector<NativeInteger> m_negtInvModqPrecon;

    /////////////////////////////////////
    // CKKSrns/BFVrns DropLastElementAndScale
    /////////////////////////////////////

    // Q^(l) = \prod_{j=0}^{l-1}
    // Stores [Q^(l)*[Q^(l)^{-1}]_{q_l}/q_l]_{q_i}
    std::vector<std::vector<NativeInteger>> m_QlQlInvModqlDivqlModq;

    // Q^(l) = \prod_{j=0}^{l-1}
    // Stores NTL precomputations for [Q^(l)*[Q^(l)^{-1}]_{q_l}/q_l]_{q_i}
    std::vector<std::vector<NativeInteger>> m_QlQlInvModqlDivqlModqPrecon;

    // Stores [q_l^{-1}]_{q_i}
    std::vector<std::vector<NativeInteger>> m_qlInvModq;

    // Stores NTL precomputations for [q_l^{-1}]_{q_i}
    std::vector<std::vector<NativeInteger>> m_qlInvModqPrecon;

    /////////////////////////////////////
    // KeySwitchHybrid KeyGen
    /////////////////////////////////////

    // Params for Extended CRT basis {QP} = {q_1...q_l,p_1,...,p_k}
    // used in GHS key switching
    std::shared_ptr<ILDCRTParams<BigInteger>> m_paramsQP;

    // Stores the partition size {PartQ} = {Q_1,...,Q_l}
    // where each Q_i is the product of q_j
    uint32_t m_numPartQ = 0;

    // Stores [P]_{q_i}, used in GHS key switching
    std::vector<NativeInteger> m_PModq;

    /////////////////////////////////////
    // KeySwitchHybrid KeySwitch
    /////////////////////////////////////

    // Params for Auxiliary CRT basis {P} = {p_1,...,p_k}
    // used in GHS key switching
    std::shared_ptr<ILDCRTParams<BigInteger>> m_paramsP;

    // Stores the number of towers per Q_i
    uint32_t m_numPerPartQ = 0;

    // Stores the parameters for moduli Q_i
    std::vector<std::shared_ptr<ILDCRTParams<BigInteger>>> m_paramsPartQ;

    // Stores the parameters for complementary {\bar{Q_i},P}
    std::vector<std::vector<std::shared_ptr<ILDCRTParams<BigInteger>>>> m_paramsComplPartQ;

    // Stores [{(Q_k)^(l)/q_i}^{-1}]_{q_i} for HYBRID
    std::vector<std::vector<std::vector<NativeInteger>>> m_PartQlHatInvModq;

    // Stores NTL precomputations for
    // [{(Q_k)^(l)/q_i}^{-1}]_{q_i} for HYBRID
    std::vector<std::vector<std::vector<NativeInteger>>> m_PartQlHatInvModqPrecon;

    // Stores [QHat_i]_{p_j}
    std::vector<std::vector<std::vector<std::vector<NativeInteger>>>> m_PartQlHatModp;

    // Stores the Barrett mu for CompQBar_i
    std::vector<std::vector<std::vector<DoubleNativeInt>>> m_modComplPartqBarrettMu;

    // Stores [P^{-1}]_{q_i}, required for GHS key switching
    std::vector<NativeInteger> m_PInvModq;

    // Stores NTL precomputations for [P^{-1}]_{q_i}
    std::vector<NativeInteger> m_PInvModqPrecon;

    // Stores [(P/p_j)^{-1}]_{p_j}, required for GHS key switching
    std::vector<NativeInteger> m_PHatInvModp;

    // Stores NTL precomputations for [(P/p_j)^{-1}]_{p_j}
    std::vector<NativeInteger> m_PHatInvModpPrecon;

    // Stores [P/p_j]_{q_i}, required for GHS key switching
    std::vector<std::vector<NativeInteger>> m_PHatModq;

    // Stores the BarrettUint128ModUint64 precomputations for q_j
    std::vector<DoubleNativeInt> m_modqBarrettMu;

    // Stores [t^{-1}]_{p_j}
    std::vector<NativeInteger> m_tInvModp;

    // Stores NTL precomputations for [t^{-1}]_{p_j}
    std::vector<NativeInteger> m_tInvModpPrecon;

    /////////////////////////////////////
    // CKKS Scaling Factor
    /////////////////////////////////////

    // A vector holding the doubles that correspond to the exact
    // scaling factor of each level, when FLEXIBLEAUTO is used.
    std::vector<double> m_scalingFactorsReal;

    std::vector<double> m_scalingFactorsRealBig;

    // Stores q_i as doubles
    std::vector<double> m_dmoduliQ;

    // Stores 2^ptm where ptm - plaintext modulus
    double m_approxSF = 0;

    /////////////////////////////////////
    // BFVrns : Encrypt
    /////////////////////////////////////

    std::vector<NativeInteger> m_scalingFactorsInt;

    std::vector<NativeInteger> m_scalingFactorsIntBig;

    std::vector<NativeInteger> m_qModt;

    NativeInteger m_fixedSF = NativeInteger(1);

    /////////////////////////////////////
    // BFVrns : Encrypt
    /////////////////////////////////////

    NativeInteger m_negQModt;
    NativeInteger m_negQModtPrecon;
    std::vector<NativeInteger> m_tInvModq;
    std::vector<NativeInteger> m_tInvModqPrecon;
    std::vector<NativeInteger> m_tInvModqr;

    /////////////////////////////////////
    // BFVrns : Encrypt
    /////////////////////////////////////

    std::shared_ptr<ILDCRTParams<BigInteger>> m_paramsQr;
    NativeInteger m_negQrModt;
    NativeInteger m_negQrModtPrecon;
    std::vector<NativeInteger> m_rInvModq;

    /////////////////////////////////////
    // BFVrns : Decrypt : ScaleAndRound
    /////////////////////////////////////

    // Stores \frac{t*{Q/q_i}^{-1}/q_i}
    std::vector<double> m_tQHatInvModqDivqFrac;

    // when log2(q_i) >= 45 bits, B = \floor[2^{\ceil{log2(q_i)/2}}
    // Stores \frac{t*{Q/q_i}^{-1}*B/q_i}
    std::vector<double> m_tQHatInvModqBDivqFrac;

    // Stores [\floor{t*{Q/q_i}^{-1}/q_i}]_t
    std::vector<NativeInteger> m_tQHatInvModqDivqModt;

    // Stores NTL precomputations for [\floor{t*{Q/q_i}^{-1}/q_i}]_t
    std::vector<NativeInteger> m_tQHatInvModqDivqModtPrecon;

    // when log2(q_i) >= 45 bits, B = \floor[2^{\ceil{log2(q_i)/2}}
    // Stores [\floor{t*{Q/q_i}^{-1}*B/q_i}]_t
    std::vector<NativeInteger> m_tQHatInvModqBDivqModt;

    // when log2 q_i >= 45 bits, B = \floor[2^{\ceil{log2(q_i)/2}}
    // Stores NTL precomputations for [\floor{t*{Q/q_i}^{-1}*B/q_i}]_t
    std::vector<NativeInteger> m_tQHatInvModqBDivqModtPrecon;

    /////////////////////////////////////
    // BFVrns : Mult : ExpandCRTBasis
    /////////////////////////////////////

    // Auxiliary CRT basis {Ql} = {q_i}
    // used in homomorphic multiplication
    std::vector<std::shared_ptr<ILDCRTParams<BigInteger>>> m_paramsQl;

    std::vector<std::vector<double>> m_QlQHatInvModqDivqFrac;
    std::vector<std::vector<std::vector<NativeInteger>>> m_QlQHatInvModqDivqModq;

    // Auxiliary CRT basis {Rl} = {r_k}
    // used in homomorphic multiplication
    std::vector<std::shared_ptr<ILDCRTParams<BigInteger>>> m_paramsRl;

    // Auxiliary expanded CRT basis Ql*Rl = {s_m}
    // used in homomorphic multiplication
    std::vector<std::shared_ptr<ILDCRTParams<BigInteger>>> m_paramsQlRl;

    // Stores [(Ql/q_i)^{-1}]_{q_i}
    std::vector<std::vector<NativeInteger>> m_QlHatInvModq;

    // Stores NTL precomputations for [(Ql/q_i)^{-1}]_{q_i}
    std::vector<std::vector<NativeInteger>> m_QlHatInvModqPrecon;

    // Stores [Q/q_i]_{r_k}
    std::vector<std::vector<std::vector<NativeInteger>>> m_QlHatModr;

    // Stores [\alpha*Ql]_{r_k} for 0 <= alpha <= sizeQl
    std::vector<std::vector<std::vector<NativeInteger>>> m_alphaQlModr;

    // Barrett modulo reduction precomputation for r_k
    std::vector<DoubleNativeInt> m_modrBarrettMu;

    // Stores \frac{1/q_i}
    std::vector<double> m_qInv;

    /////////////////////////////////////
    // BFVrns : Mult : ScaleAndRound
    /////////////////////////////////////

    // S = QR
    // Stores \frac{[t*R*(S/s_m)^{-1}]_{s_m}/s_m}
    std::vector<double> m_tRSHatInvModsDivsFrac;

    // S = QR
    // Stores [\floor{t*R*(S/s_m)^{-1}/s_m}]_{r_k}
    std::vector<std::vector<NativeInteger>> m_tRSHatInvModsDivsModr;

    /////////////////////////////////////
    // BFVrns : Mult : SwitchCRTBasis
    /////////////////////////////////////

    // Stores [(Rl/r_k)^{-1}]_{r_k}
    std::vector<std::vector<NativeInteger>> m_RlHatInvModr;

    // Stores NTL precomputations for [(Rl/r_k)^{-1}]_{r_k}
    std::vector<std::vector<NativeInteger>> m_RlHatInvModrPrecon;

    // Stores [Rl/r_k]_{q_i}
    std::vector<std::vector<std::vector<NativeInteger>>> m_RlHatModq;

    // Stores [\alpha*Rl]_{q_i} for 0 <= alpha <= sizeR
    std::vector<std::vector<std::vector<NativeInteger>>> m_alphaRlModq;

    // Stores \frac{1/r_k}
    std::vector<double> m_rInv;

    /////////////////////////////////////
    // BFVrns : Mult : FastExpandCRTBasisPloverQ
    /////////////////////////////////////

    std::vector<std::vector<NativeInteger>> m_negRlQHatInvModq;

    std::vector<std::vector<NativeInteger>> m_negRlQHatInvModqPrecon;

    std::vector<std::vector<NativeInteger>> m_qInvModr;

    /////////////////////////////////////
    // BFVrns : Mult : ExpandCRTBasisQlHat
    /////////////////////////////////////

    std::vector<std::vector<NativeInteger>> m_QlHatModq;

    std::vector<std::vector<NativeInteger>> m_QlHatModqPrecon;

    /////////////////////////////////////
    // BFVrns : Mult : ScaleAndRoundP
    /////////////////////////////////////

    std::vector<std::vector<double>> m_tQlSlHatInvModsDivsFrac;

    std::vector<std::vector<std::vector<NativeInteger>>> m_tQlSlHatInvModsDivsModq;

    /////////////////////////////////////
    // BFVrnsB
    /////////////////////////////////////

    // Auxiliary CRT basis {Bsk} = {B U msk} = {{b_j} U msk}
    std::shared_ptr<ILDCRTParams<BigInteger>> m_paramsQBsk;

    // number of moduli in the base {Q}
    uint32_t m_numq = 0;

    // number of moduli in the auxilliary base {B}
    uint32_t m_numb = 0;

    // mtilde = 2^16
    NativeInteger m_mtilde = NativeInteger(BasicInteger(1) << 16);

    // Auxiliary modulus msk
    NativeInteger m_msk;

    // Stores q_i
    std::vector<NativeInteger> m_moduliQ;

    // Stores auxilliary base moduli b_j
    std::vector<NativeInteger> m_moduliB;

    // Stores the roots of unity modulo bsk_j
    std::vector<NativeInteger> m_rootsBsk;

    // Stores moduli {bsk_i} = {{b_j} U msk}
    std::vector<NativeInteger> m_moduliBsk;

    // Barrett modulo reduction precomputation for bsk_j
    std::vector<DoubleNativeInt> m_modbskBarrettMu;

    // Stores [mtilde*(Q/q_i)^{-1}]_{q_i}
    std::vector<NativeInteger> m_mtildeQHatInvModq;

    // Stores NTL precomputations for [mtilde*(Q/q_i)^{-1}]_{q_i}
    std::vector<NativeInteger> m_mtildeQHatInvModqPrecon;

    // Stores [Q/q_i]_{bsk_j}
    std::vector<std::vector<NativeInteger>> m_QHatModbsk;

    // Stores [(q_i)^{-1}]_{bsk_j}
    std::vector<std::vector<NativeInteger>> m_qInvModbsk;

    // Stores [Q/q_i]_{mtilde}
    std::vector<uint64_t> m_QHatModmtilde;

    // Stores [Q]_{bsk_j}
    std::vector<NativeInteger> m_QModbsk;
    // Stores NTL precomputations for [Q]_{bsk_j}
    std::vector<NativeInteger> m_QModbskPrecon;

    // Stores [-Q^{-1}]_{mtilde}
    uint64_t m_negQInvModmtilde = 0;

    // Stores [mtilde^{-1}]_{bsk_j}
    std::vector<NativeInteger> m_mtildeInvModbsk;
    // Stores NTL precomputations for [mtilde^{-1}]_{bsk_j}
    std::vector<NativeInteger> m_mtildeInvModbskPrecon;

    // Stores [t*(Q/q_i)^{-1}]_{q_i}
    std::vector<NativeInteger> m_tQHatInvModq;

    // Stores NTL precomputations for [t*(Q/q_i)^{-1}]_{q_i}
    std::vector<NativeInteger> m_tQHatInvModqPrecon;

    // Stores [t*gamma*(Q/q_i)^(-1)]_{q_i}
    std::vector<NativeInteger> m_tgammaQHatInvModq;
    // Stores NTL precomputations for [t*gamma*(Q/q_i)^(-1)]_{q_i}
    std::vector<NativeInteger> m_tgammaQHatInvModqPrecon;

    // Stores [t/Q]_{bsk_j}
    std::vector<NativeInteger> m_tQInvModbsk;
    // Stores NTL precomputations for [t/Q]_{bsk_j}
    std::vector<NativeInteger> m_tQInvModbskPrecon;

    // Stores [(B/b_j)^{-1}]_{b_j}
    std::vector<NativeInteger> m_BHatInvModb;

    // Stores NTL precomputations for [(B/b_j)^{-1}]_{b_j}
    std::vector<NativeInteger> m_BHatInvModbPrecon;

    // stores [B/b_j]_{msk}
    std::vector<NativeInteger> m_BHatModmsk;

    // Stores [B^{-1}]_msk
    NativeInteger m_BInvModmsk;
    // Stores NTL precomputations for [B^{-1}]_msk
    NativeInteger m_BInvModmskPrecon;

    // Stores [B/b_j]_{q_i}
    std::vector<std::vector<NativeInteger>> m_BHatModq;

    // Stores [B]_{q_i}
    std::vector<NativeInteger> m_BModq;
    // Stores NTL precomputations for [B]_{q_i}
    std::vector<NativeInteger> m_BModqPrecon;

    // Stores gamma = 2^26;
    uint32_t m_gamma = 1 << 26;

    // TODO: use 64 bit words in case NativeInteger uses smaller word size
    // Stores t*gamma on a uint64_t word
    NativeInteger m_tgamma;

    // Stores [-(q_i)^{-1}]_{t*gamma}
    std::vector<NativeInteger> m_negInvqModtgamma;
    // Stores NTL precomputations for [-(q_i)^{-1}]_{t*gamma}
    std::vector<NativeInteger> m_negInvqModtgammaPrecon;

    /////////////////////////////////////
    // BFVrns and BGVrns : Multiparty Decryption : ExpandCRTBasis
    /////////////////////////////////////

    // Stores [*(Q/q_i/q_0)^{-1}]_{q_i}
    std::vector<std::vector<NativeInteger>> m_multipartyQHatInvModq;

    // Stores NTL precomputations for [*(Q/q_i/q_0)^{-1}]_{q_i}
    std::vector<std::vector<NativeInteger>> m_multipartyQHatInvModqPrecon;

    // Stores [Q/q_i/q_0]_{q_0}
    std::vector<std::vector<std::vector<NativeInteger>>> m_multipartyQHatModq0;

    // Stores [\alpha*Q/q_0]_{q_0} for 0 <= alpha <= 1
    std::vector<std::vector<std::vector<NativeInteger>>> m_multipartyAlphaQModq0;

    // Barrett modulo reduction precomputation for q_0
    std::vector<DoubleNativeInt> m_multipartyModq0BarrettMu;

    // Stores \frac{1/q_i}
    std::vector<double> m_multipartyQInv;

    /////////////////////////////////////
    // CKKS RNS MultiParty Bootstrapping Parameter
    /////////////////////////////////////
    COMPRESSION_LEVEL m_MPIntBootCiphertextCompressionLevel;

public:
    /////////////////////////////////////
    // SERIALIZATION
    /////////////////////////////////////

    template <class Archive>
    void save(Archive& ar, std::uint32_t const version) const {
        ar(cereal::base_class<CryptoParametersRLWE<DCRTPoly>>(this));
        ar(cereal::make_nvp("ks", m_ksTechnique));
        ar(cereal::make_nvp("rs", m_scalTechnique));
        ar(cereal::make_nvp("encs", m_encTechnique));
        ar(cereal::make_nvp("muls", m_multTechnique));
        ar(cereal::make_nvp("dnum", m_numPartQ));
        ar(cereal::make_nvp("ab", m_auxBits));
        ar(cereal::make_nvp("eb", m_extraBits));
        ar(cereal::make_nvp("ccl", m_MPIntBootCiphertextCompressionLevel));
    }

    template <class Archive>
    void load(Archive& ar, std::uint32_t const version) {
        if (version > SerializedVersion()) {
            std::string errMsg("serialized object version " + std::to_string(version) +
                               " is from a later version of the library");
            OPENFHE_THROW(deserialize_error, errMsg);
        }
        ar(cereal::base_class<CryptoParametersRLWE<DCRTPoly>>(this));
        ar(cereal::make_nvp("ks", m_ksTechnique));
        ar(cereal::make_nvp("rs", m_scalTechnique));
        ar(cereal::make_nvp("encs", m_encTechnique));
        ar(cereal::make_nvp("muls", m_multTechnique));
        ar(cereal::make_nvp("dnum", m_numPartQ));
        ar(cereal::make_nvp("ab", m_auxBits));
        ar(cereal::make_nvp("eb", m_extraBits));
        ar(cereal::make_nvp("ccl", m_MPIntBootCiphertextCompressionLevel));
    }

    std::string SerializedObjectName() const override {
        return "SchemeParametersRNS";
    }
    static uint32_t SerializedVersion() {
        return 1;
    }
};

}  // namespace lbcrypto

#endif<|MERGE_RESOLUTION|>--- conflicted
+++ resolved
@@ -126,17 +126,6 @@
                         ExecutionMode executionMode             = EXEC_EVALUATION,
                         DecryptionNoiseMode decryptionNoiseMode = FIXED_NOISE_DECRYPT, PlaintextModulus noiseScale = 1,
                         uint32_t statisticalSecurity = 30, uint32_t numAdversarialQueries = 1,
-<<<<<<< HEAD
-                        uint32_t thresholdNumOfParties = 1)
-        : CryptoParametersRLWE<DCRTPoly>(params, encodingParams, distributionParameter, assuranceMeasure, securityLevel,
-                                         digitSize, maxRelinSkDeg, secretKeyDist, PREMode, multipartyMode,
-                                         executionMode, decryptionNoiseMode, noiseScale, statisticalSecurity,
-                                         numAdversarialQueries, thresholdNumOfParties) {
-        m_ksTechnique   = ksTech;
-        m_scalTechnique = scalTech;
-        m_encTechnique  = encTech;
-        m_multTechnique = multTech;
-=======
                         uint32_t thresholdNumOfParties                        = 1,
                         COMPRESSION_LEVEL mPIntBootCiphertextCompressionLevel = COMPRESSION_LEVEL::SLACK)
         : CryptoParametersRLWE<DCRTPoly>(std::move(params), std::move(encodingParams), distributionParameter, assuranceMeasure, securityLevel,
@@ -148,7 +137,6 @@
         m_encTechnique                        = encTech;
         m_multTechnique                       = multTech;
         m_MPIntBootCiphertextCompressionLevel = mPIntBootCiphertextCompressionLevel;
->>>>>>> a485df1a
     }
 
     virtual ~CryptoParametersRNS() {}
@@ -241,12 +229,7 @@
     const std::shared_ptr<ILDCRTParams<BigInteger>> GetParamsPK() const override {
         if ((m_ksTechnique == HYBRID) && (m_PREMode != NOT_SET))
             return m_paramsQP;
-<<<<<<< HEAD
-        }
-        else if ((m_encTechnique == EXTENDED) && (m_paramsQr != nullptr)) {
-=======
         if ((m_encTechnique == EXTENDED) && (m_paramsQr != nullptr))
->>>>>>> a485df1a
             return m_paramsQr;
         return m_params;
     }
